"""Summary of all interaction indices and game theoretic concepts available
in ``shapiq``.
"""

from __future__ import annotations

ALL_AVAILABLE_CONCEPTS: dict[str, dict] = {
    # Base Interactions
    "SII": {
        "name": "Shapley Interaction Index",
        "source": "https://link.springer.com/article/10.1007/s001820050125",
        "generalizes": "SV",
    },
    "BII": {
        "name": "Banzhaf Interaction Index",
        "source": "https://link.springer.com/article/10.1007/s001820050125",
        "generalizes": "BV",
    },
    "CHII": {
        "name": "Chaining Interaction Index",
        "source": "https://link.springer.com/chapter/10.1007/978-94-017-0647-6_5",
        "generalizes": "SV",
    },
    "Co-Moebius": {
        "name": "External Interaction Index",
        "source": "https://www.sciencedirect.com/science/article/abs/pii/S0899825605000278",
        # see also 2.11 and 2.12.4 in "Michel Grabisch (2016) Set Functions, Games and Capacities in Decision
        # Making" Link: http://www.getniif.com/component/rsfiles/previsualizar?path=Set%2BFunctions%2BGames%2Band%2BCapacities%2Bin%2BDecision%2BMaking%2B-%2BMichel%2BGrabisch%2BSpringer.pdf
        "generalizes": None,
    },
    # Base Generalized Values
    "SGV": {
        "name": "Shapley Generalized Value",
        "source": "https://doi.org/10.1016/S0166-218X(00)00264-X",
        "generalizes": "SV",
    },
    "BGV": {
        "name": "Banzhaf Generalized Value",
        "source": "https://doi.org/10.1016/S0166-218X(00)00264-X",
        "generalizes": "BV",
    },
    "CHGV": {
        "name": "Chaining Generalized Value",
        "source": "https://doi.org/10.1016/j.dam.2006.05.002",
        "generalizes": "SV",
    },
    "IGV": {
        "name": "Internal Generalized Value",
        "source": "https://doi.org/10.1016/j.dam.2006.05.002",
        "generalizes": None,
    },
    "EGV": {
        "name": "External Generalized Value",
        "source": "https://doi.org/10.1016/j.dam.2006.05.002",
        "generalizes": None,
    },
    # Shapley Interactions
    "k-SII": {
        "name": "k-Shapley Interaction Index",
        "source": "https://proceedings.mlr.press/v206/bordt23a.html",
        "generalizes": "SII",
    },
    "STII": {
        "name": "Shapley-Taylor Interaction Index",
        "source": "https://proceedings.mlr.press/v119/sundararajan20a.html",
        "generalizes": "SV",
    },
    "FSII": {
        "name": "Faithful Shapley Interaction Index",
        "source": "https://jmlr.org/papers/v24/22-0202.html",
        "generalizes": "SV",
    },
    "kADD-SHAP": {
        "name": "k-additive Shapley Values",
        "source": "https://doi.org/10.1016/j.artint.2023.104014",
        "generalizes": "SV",
    },
    # Banzhaf Interactions
    "FBII": {
        "name": "Faithful Banzhaf Interaction Index",
        "source": "https://jmlr.org/papers/v24/22-0202.html",
        "generalizes": "BII",
    },
    # Probabilistic Values
    "SV": {
        "name": "Shapley Value",
        "source": "https://doi.org/10.1515/9781400881970-018",
        "generalizes": None,
    },
    "BV": {
        "name": "Banzhaf Value",
        "source": "Banzhaf III, J. F. (1965). Weighted Voting Doesn’t Work: A Mathematical "
        "Analysis. Rutgers Law Review, 19, 317-343.",  # no doi
        "generalizes": None,
    },
    # Shapley Generalized Values
    "JointSV": {
        "name": "Joint Shapley Values",
        "source": "https://openreview.net/forum?id=vcUmUvQCloe",
        "generalizes": "SV",
    },
    # Moebius Transformation
    "Moebius": {
        "name": "Moebius Transformation",
        "source": "https://doi.org/10.2307/2525487",
        # see also 2.10 in "Michel Grabisch (2016) Set Functions, Games and Capacities in Decision
        # Making" Link: http://www.getniif.com/component/rsfiles/previsualizar?path=Set%2BFunctions%2BGames%2Band%2BCapacities%2Bin%2BDecision%2BMaking%2B-%2BMichel%2BGrabisch%2BSpringer.pdf
        "generalizes": None,
    },
    # The (egalitarian) least-core
    "ELC": {
        "name": "Egalitarian Least-Core",
        "source": "https://doi.org/10.1609/aaai.v35i6.16721",
        "generalizes": None,
    },
    "EC": {
        "name": "Egalitarian Core",
        "source": "https://doi.org/10.1609/aaai.v35i6.16721",
        "generalizes": None,
    },
}

ALL_AVAILABLE_INDICES: set[str] = set(ALL_AVAILABLE_CONCEPTS.keys())

<<<<<<< HEAD
AVAILABLE_INDICES_REGRESSION = {"k-SII", "SII", "kADD-SHAP", "FSII"}
AVAILABLE_INDICES_MONTE_CARLO = {"k-SII", "SII", "STII", "FSII", "SV", "CHII", "BII"}
AVAILABLE_INDICES_SPARSE = {"SII", "STII", "FSII", "SV", "BII", "FBII"}

AVAILABLE_INDICES_FOR_APPROXIMATION: set[str] = (
    {
        "SII",
        "BII",
        "k-SII",
        "STII",
        "FSII",
        "SV",
        "BV",
        "kADD-SHAP",
        "CHII",
        "FBII",
    }
    .union(AVAILABLE_INDICES_REGRESSION)
    .union(AVAILABLE_INDICES_MONTE_CARLO)
)
=======
AVAILABLE_INDICES_REGRESSION = {"k-SII", "SII", "kADD-SHAP", "FSII", "FBII"}
AVAILABLE_INDICES_MONTE_CARLO = {"k-SII", "SII", "STII", "FSII", "FBII", "SV", "CHII", "BII"}

AVAILABLE_INDICES_FOR_APPROXIMATION: set[str] = {
    "SII",
    "BII",
    "k-SII",
    "STII",
    "FSII",
    "SV",
    "BV",
    "kADD-SHAP",
    "CHII",
    "FBII",
}.union(AVAILABLE_INDICES_REGRESSION).union(AVAILABLE_INDICES_MONTE_CARLO)
>>>>>>> e6e7a2e5


def index_generalizes_sv(index: str) -> bool:
    """Checks if the given index generalizes the Shapley Value.

    Args:
        index: The interaction index.

    Returns:
        ``True`` if the index generalizes the Shapley Value, ``False`` otherwise.

    Examples:
        >>> index_generalizes_sv("SII")
        True
        >>> index_generalizes_sv("SV")
        False
        >>> index_generalizes_sv("k-SII")
        True
        >>> index_generalizes_sv("BV")
        False

    """
    if index in ALL_AVAILABLE_CONCEPTS:
        return ALL_AVAILABLE_CONCEPTS[index]["generalizes"] == "SV"
    else:
        return False


def index_generalizes_bv(index: str) -> bool:
    """Checks if the given index generalizes the Banzhaf Value.

    Args:
        index: The interaction index.

    Returns:
        ``True`` if the index generalizes the Banzhaf Value, ``False`` otherwise.

    Examples:
        >>> index_generalizes_bv("BII")
        True
        >>> index_generalizes_bv("SII")
        False
        >>> index_generalizes_bv("BV")
        False

    """
    if index in ALL_AVAILABLE_CONCEPTS:
        return ALL_AVAILABLE_CONCEPTS[index]["generalizes"] == "BV"
    else:
        return False


def get_computation_index(index: str) -> str:
    """Returns the base index of a given interaction index.

    The base index is the index without any aggregation or transformation. The base index is used
    in the approximators to compute the interaction values. After the computation, the interaction
    values are aggregated to original interaction index.

    Args:
        index: The interaction index.

    Returns:
        The base index of the interaction index.

    Examples:
        >>> get_computation_index("k-SII")
        "SII"
        >>> get_computation_index("SII")
        "SII"
        >>> get_computation_index("SV")
        "SII"
        >>> get_computation_index("BV")
        "BII"

    """
    if "k-" in index:
        return index.split("-")[1]  # remove the k- prefix
    if index == "SV":  # for SV we return SII with max order 1
        return "SII"  # TODO this may break with FSII and KernelSHAP
    if index == "BV":  # for SV we return SII with max order 1
        return "BII"
    return index


def get_index_from_computation_index(index: str, max_order: int) -> str:
    """Returns the original interaction index from the base index and the maximum order.

    Args:
        index: The base interaction index.
        max_order: The maximum order of the interaction index.

    Returns:
        The original interaction index.

    """
    if max_order == 1:
        if index == "BII":
            return "BV"
        if index in {"SII", "STII", "FSII"}:
            return "SV"
    return index


def is_index_aggregated(index: str) -> bool:
    """Checks if the given index is an aggregated interaction index as denoted by a ``-``.

    Args:
        index: The interaction index.

    Returns:
        ``True`` if the index is an aggregated interaction index, ``False`` otherwise.

    Examples:
        >>> is_index_aggregated("k-SII")
        True
        >>> is_index_aggregated("SII")
        False
        >>> is_index_aggregated("SV")
        False
        >>> is_index_aggregated("k-FSII")
        True

    """
    return "k-" in index


def is_empty_value_the_baseline(index: str) -> bool:
    """Checks if the empty value stored in the interaction values is the baseline value. This is
    only not the case for the Shapley Interaction Index and Banzhaf values.

    Args:
        index: The interaction index.

    Returns:
        ``True`` if the empty value is the baseline value, ``False`` otherwise.

    Examples:
        >>> is_empty_value_the_baseline("SII")
        False
        >>> is_empty_value_the_baseline("SV")
        True
        >>> is_empty_value_the_baseline("k-SII")
        True

    """
    return index not in ["SII", "FBII", "BII", "BV"]<|MERGE_RESOLUTION|>--- conflicted
+++ resolved
@@ -122,30 +122,9 @@
 
 ALL_AVAILABLE_INDICES: set[str] = set(ALL_AVAILABLE_CONCEPTS.keys())
 
-<<<<<<< HEAD
-AVAILABLE_INDICES_REGRESSION = {"k-SII", "SII", "kADD-SHAP", "FSII"}
-AVAILABLE_INDICES_MONTE_CARLO = {"k-SII", "SII", "STII", "FSII", "SV", "CHII", "BII"}
-AVAILABLE_INDICES_SPARSE = {"SII", "STII", "FSII", "SV", "BII", "FBII"}
-
-AVAILABLE_INDICES_FOR_APPROXIMATION: set[str] = (
-    {
-        "SII",
-        "BII",
-        "k-SII",
-        "STII",
-        "FSII",
-        "SV",
-        "BV",
-        "kADD-SHAP",
-        "CHII",
-        "FBII",
-    }
-    .union(AVAILABLE_INDICES_REGRESSION)
-    .union(AVAILABLE_INDICES_MONTE_CARLO)
-)
-=======
 AVAILABLE_INDICES_REGRESSION = {"k-SII", "SII", "kADD-SHAP", "FSII", "FBII"}
 AVAILABLE_INDICES_MONTE_CARLO = {"k-SII", "SII", "STII", "FSII", "FBII", "SV", "CHII", "BII"}
+AVAILABLE_INDICES_SPARSE = {"SII", "STII", "FSII", "SV", "BII", "FBII"}
 
 AVAILABLE_INDICES_FOR_APPROXIMATION: set[str] = {
     "SII",
@@ -159,7 +138,6 @@
     "CHII",
     "FBII",
 }.union(AVAILABLE_INDICES_REGRESSION).union(AVAILABLE_INDICES_MONTE_CARLO)
->>>>>>> e6e7a2e5
 
 
 def index_generalizes_sv(index: str) -> bool:
